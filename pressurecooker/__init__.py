# Even almost empty files have value in them :')

<<<<<<< HEAD
__version__ = "0.0.9"
=======
__version__ = "0.0.8"
>>>>>>> 73734bec
<|MERGE_RESOLUTION|>--- conflicted
+++ resolved
@@ -1,7 +1,3 @@
 # Even almost empty files have value in them :')
 
-<<<<<<< HEAD
-__version__ = "0.0.9"
-=======
-__version__ = "0.0.8"
->>>>>>> 73734bec
+__version__ = "0.0.9"